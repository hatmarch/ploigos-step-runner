"""
Abstract class and helper constants for StepImplementer.
"""

from abc import ABC, abstractmethod
import os
import pprint
import yaml
from tabulate import tabulate
from .exceptions import TSSCException

class DefaultSteps:  # pylint: disable=too-few-public-methods
    """
    Convenience constants for the default steps used in the default TSSC workflow definition.
    """
    GENERATE_METADATA = 'generate-metadata'
    TAG_SOURCE = 'tag-source'
    SECURITY_STATIC_CODE_ANALYSIS = 'security-static-code-analysis'
    LINTING_STATIC_CODE_ANALYSIS = 'linting-static-code-analysis'
    PACKAGE = 'package'
    UNIT_TEST = 'unit-test'
    PUSH_ARTIFACTS = 'push-artifacts'
    CREATE_CONTAINER_IMAGE = 'create-container-image'
    PUSH_CONTAINER_IMAGE = 'push-container-image'
    CONTAINER_IMAGE_UNIT_TEST = 'container-image-unit-test'
    CONTAINER_IMAGE_STATIC_COMPLIANCE_SCAN = 'container-image-static-compliance-scan'
    CONTAINER_IMAGE_STATIC_VULNERABILITY_SCAN = 'container-image-static-vulnerability-scan'
    CREATE_DEPLOYMENT_ENVIRONMENT = 'create-deployment-environment'
    DEPLOY = 'deploy'
    UAT = 'uat'
    RUNTIME_VULNERABILITY_SCAN = 'runtime-vulnerability-scan'
    CANARY_TEST = 'canary-test'
    PUBLISH_WROKFLOW_RESULTS = 'publish-workflow-results'


class StepImplementer(ABC): # pylint: disable=too-many-instance-attributes
    """
    Abstract representation of a TSSC step implementer.

    Parameters
    ----------
    results_dir_path : str
        Path to the directory to write the results of the step to
    results_file_name : str
        Name of file to write the results of the step to
    work_dir_path : str
        Path to the directory to write step working files to
    step_environment_config : dict, optional
        Step configuration specific to the current environment.
    step_config : dict, optional
        Step configuration.
    global_config_defaults : dict, optional
        Global defaults.
    global_environment_config_defaults : dict, optional
        Global defaults specific to the current environment.
    """

    __TSSC_RESULTS_KEY = 'tssc-results'
    __TITLE_LENGTH = 80

    def __init__( # pylint: disable=too-many-arguments
            self,
            results_dir_path,
            results_file_name,
            work_dir_path,
            step_environment_config=None,
            step_config=None,
            global_config_defaults=None,
            global_environment_config_defaults=None):

        if step_environment_config is None:
            step_environment_config = {}
        if step_config is None:
            step_config = {}
        if global_config_defaults is None:
            global_config_defaults = {}
        if global_environment_config_defaults is None:
            global_environment_config_defaults = {}

        self.__results_dir_path = results_dir_path
        self.__results_file_name = results_file_name
        self.__work_dir_path = work_dir_path

        self.__step_environment_config = step_environment_config
        self.__step_config = step_config
        self.__global_config_defaults = global_config_defaults
        self.__global_environment_config_defaults = global_environment_config_defaults

        self.__results_file_path = None
        super().__init__()

    @property
    def step_environment_config(self):
        """
        Returns
        -------
        dict
            Step configuration specific to the current environment.
        """
        return self.__step_environment_config

    @property
    def step_config(self):
        """
        Returns
        -------
        dict
            Step configuration.
        """
        return self.__step_config

    @property
    def global_config_defaults(self):
        """
        Returns
        -------
        dict
            Global configuration defaults affecting this step.
        """
        return self.__global_config_defaults

    @property
    def global_environment_config_defaults(self):
        """
        Returns
        -------
        dict
            Global configuration defaults affecting this step specific to the current environment.
        """
        return self.__global_environment_config_defaults

    @property
    def results_file_path(self):
        """
        Get the OS path to the results file for this step.

        Returns
        -------
        str
            OS path to the results file for this step.
        """
        if not self.__results_file_path:
            self.__results_file_path = os.path.join(
                self.__results_dir_path,
                self.__results_file_name)

        return self.__results_file_path

    @staticmethod
    @abstractmethod
    def step_name():
        """
        Getter for the TSSC Step name implemented by this step.

        Returns
        -------
        str
            TSSC step name implemented by this step.
        """

    @staticmethod
    @abstractmethod
    def step_implementer_config_defaults():
        """
        Getter for the StepImplementer's configuration defaults.

        Notes
        -----
        These are the lowest precedence configuration values.

        Returns
        -------
        dict
            Default values to use for step configuration values.
        """

    @staticmethod
    @abstractmethod
    def required_runtime_step_config_keys():
        """
        Getter for step configuration keys that are required before running the step.

        See Also
        --------
        _validate_runtime_step_config

        Returns
        -------
        array_list
            Array of configuration keys that are required before running the step.
        """

    @abstractmethod
    def _run_step(self, runtime_step_config):
        """
        Runs the TSSC step implemented by this StepImplementer.

        Parameters
        ----------
        runtime_step_config : dict
            Step configuration to use when the StepImplementer runs the step with all of the
            various static, runtime, defaults, and environment configuration munged together.

        Returns
        -------
        dict
            Results of running this step.
        """

    def _validate_runtime_step_config(self, runtime_step_config):
        """
        Validates the given `runtime_step_config` against the required step configuration keys.

        Parameters
        ----------
        runtime_step_config : dict
            Step configuration to use when the StepImplementer runs the step with all of the
            various static, runtime, defaults, and environment configuration munged together.

        Raises
        ------
        AssertionError
            If the given `runtime_step_config` is not valid with a message as to why.
        """
        missing_required_config_keys = []
        for required_config_key in self.required_runtime_step_config_keys():
            if ((required_config_key not in runtime_step_config) or \
<<<<<<< HEAD
                    (not runtime_step_config[required_config_key]) and  \
                    (not isinstance(runtime_step_config[required_config_key], bool))):
=======
                    ((not runtime_step_config[required_config_key]) and  \
                    (not isinstance(runtime_step_config[required_config_key], bool)))):
>>>>>>> d0f8652d
                missing_required_config_keys.append(required_config_key)

        assert (not missing_required_config_keys), \
            "The runtime step configuration ({runtime_step_config}) is missing the required".format(
                runtime_step_config=runtime_step_config,) + \
            " configuration keys ({missing_required_config_keys})".format(
                missing_required_config_keys=missing_required_config_keys
            )

    def __create_runtime_step_config(self, step_config_runtime_overrides):
        """
        Creates the step configuration to use when the StepImplementer runs the step.

        From least precedence to highest precedence.

            1. StepImplementer implementation provided configuration defaults
               (self.step_implementer_config_defaults)
            2. Global Configuration Defaults (self.global_config_defaults)
            3. Global Environment Configuration Defaults (self.global_environment_config_defaults)
            4. Step Configuration ( self.step_config)
            5. Step Environment Configuration (self.step_environment_config)
            6. Step Configuration Runtime Overrides (step_config_runtime_overrides)

        Parameters
        ----------
        step_config_runtime_overrides : dict, optional
            Configuration for the step passed in at runtime when the step was invoked that will
            override step configuration coming from any other source.

        Returns
        -------
        dict
            Step configuration to use when the StepImplementer runs the step with all of the
            various static, runtime, defaults, and environment configuration munged together.
        """
        return {
            **self.step_implementer_config_defaults(),
            **self.global_config_defaults,
            **self.global_environment_config_defaults,
            **self.step_config,
            **self.step_environment_config,
            **step_config_runtime_overrides
        }

    def run_step(self, step_config_runtime_overrides=None):
        """
        Wrapper for running the implemented step.

        Parameters
        ----------
        step_config_runtime_overrides : dict, optional
            Configuration for the step passed in at runtime when the step was invoked that will
            override step configuration coming from any other source.
        """

        step_config_runtime_overrides = {} if step_config_runtime_overrides is None \
                                            else step_config_runtime_overrides

        StepImplementer.__print_section_title("TSSC Step Start - {}".format(self.step_name()))

        # print information about the static step configuration
        StepImplementer.__print_data(
            "Step Implementer Configuration Defaults",
            self.step_implementer_config_defaults())
        StepImplementer.__print_data(
            "Global Configuration Defaults",
            self.global_config_defaults)
        StepImplementer.__print_data(
            "Global Environment Configuration Defaults",
            self.global_environment_config_defaults)
        StepImplementer.__print_data(
            "Step Configuration",
            self.step_config)
        StepImplementer.__print_data(
            "Step Environment Configuration",
            self.step_environment_config)
        StepImplementer.__print_data(
            "Step Configuration Runtime Overrides",
            step_config_runtime_overrides)

        # create the munged runtime step configuration and print
        runtime_step_config = self.__create_runtime_step_config(step_config_runtime_overrides)
        StepImplementer.__print_data(
            "Runtime Step Configuration",
            runtime_step_config)

        # validate the runtime step configuration, run the step, and save the results
        self._validate_runtime_step_config(runtime_step_config)
        results = self._run_step(runtime_step_config)
        self.write_results(results)

        # print the step run results
        StepImplementer.__print_section_title("TSSC Step Results - {}".format(self.step_name()))
        StepImplementer.__print_data('Results File Path', self.results_file_path)
        StepImplementer.__print_data('Step Results', results)
        StepImplementer.__print_section_title("TSSC Step End - {}".format(self.step_name()))

    def write_results(self, results):
        """
        Write the given results to the run's results file.

        Parameters
        ----------
        results : dict
            Results to write to the run's specific results file that is set as part of the factory

        Raises
        ------
        TSSCException
            Existing results file has invalid yaml or existing results file does not have expected
            element.
        """
        #If you are looking at this code you are going to need this:
        # https://treyhunner.com/2018/10/asterisks-in-python-what-they-are-and-how-to-use-them/
        if results is not None:
            current_results = self.current_results()
            if current_results:
                if current_results[StepImplementer.__TSSC_RESULTS_KEY].get(self.step_name()):
                    updated_step_results = {
                        StepImplementer.__TSSC_RESULTS_KEY: {
                            **current_results[StepImplementer.__TSSC_RESULTS_KEY],
                            self.step_name(): {
                                **current_results \
                                  [StepImplementer.__TSSC_RESULTS_KEY] \
                                  [self.step_name()], \
                                  **results
                            }
                        }
                    }
                else:
                    updated_step_results = {
                        StepImplementer.__TSSC_RESULTS_KEY: {
                            **current_results[StepImplementer.__TSSC_RESULTS_KEY],
                            self.step_name(): {
                                **results
                            }
                        }
                    }
            else:
                updated_step_results = {
                    StepImplementer.__TSSC_RESULTS_KEY: {
                        self.step_name(): {
                            **results
                        }
                    }
                }
            step_results_file_path = self.results_file_path
            with open(step_results_file_path, 'w') as step_results_file:
                yaml.dump(updated_step_results, step_results_file)

    def current_results(self):
        """
        Get the results of the TSSC so far from other step implementers that have already been run
        for this step and other previous steps.

        Returns
        -------
        dict
            The results of the TSSC so far from other step implementers that have already been run
            for this step and other previous steps.

        Raises
        ------
        TSSCException
            Existing results file has invalid yaml or existing results file does not have expected
            element.
        """
        if not os.path.exists(self.__results_dir_path):
            os.makedirs(self.__results_dir_path)

        step_results_file_path = self.results_file_path

        current_results = None
        if os.path.exists(step_results_file_path):
            with open(step_results_file_path, 'r') as step_results_file:
                try:
                    current_results = yaml.safe_load(step_results_file.read())
                except (yaml.scanner.ScannerError, yaml.parser.ParserError, ValueError) as err:
                    raise TSSCException(
                        'Existing results file'
                        +' (' + step_results_file_path + ')'
                        +' has invalid yaml: ' + str(err)
                    )

            if current_results:
                if StepImplementer.__TSSC_RESULTS_KEY not in current_results:
                    raise TSSCException(
                        'Existing results file'
                        +' (' + step_results_file_path + ')'
                        +' does not have expected top level element'
                        +' (' + StepImplementer.__TSSC_RESULTS_KEY + '): '
                        + str(current_results)
                    )
        else:
            current_results = {
                StepImplementer.__TSSC_RESULTS_KEY: {
                    self.step_name(): {}
                }
            }

        return current_results

    def get_step_results(self, step_name):
        """
        Get the results of a specific step.

        Parameters
        ----------
        step_name : str
            TSSC step name to get the results for

        Returns
        -------
        dict
            The results of a specific step. None if results DNE
        """
        return self.current_results()[StepImplementer.__TSSC_RESULTS_KEY].get(step_name)

    def current_step_results(self):
        """
        Get the results of this step so far from other step implementers that have already been run.

        Returns
        -------
        dict
            The results of this step so far from other step implementers that have already been run

        Raises
        ------
        TSSCException
            Existing results file has invalid yaml or existing results file does not have expected
            element.
        """
        return self.get_step_results(self.step_name())
        #return self.current_results()[StepImplementer.__TSSC_RESULTS_KEY][self.step_name()]

    def write_temp_file(self, filename, contents):
        """
        Write content to filename in working directory

        Returns
        -------
        str
            return a string to the absolute file path
        """
        if not os.path.exists(self.__work_dir_path):
            os.makedirs(self.__work_dir_path)
        step_path = os.path.join(self.__work_dir_path, self.step_name())
        if not os.path.exists(step_path):
            os.makedirs(step_path)

        #file_path = os.path.join(self.__work_dir_path, self.step_name(), filename)
        file_path = os.path.join(step_path, filename)
        with open(file_path, 'wb') as file:
            file.write(contents)
        return file_path

    @classmethod
    def __print_section_title(cls, title):
        """
        Utility function for pretty printing section title.

        Parameters
        ----------
        title : str
            Section title to print
        """
        print()
        print()
        print(tabulate(
            [[]],
            [title.center(StepImplementer.__TITLE_LENGTH)],
            tablefmt="pretty"
        ))

    @classmethod
    def __print_data(cls, title, data):
        """
        Utility function for pretty printing data.

        Parameters
        ----------
        title : str
            Title of the data to print.
        data
            Data to print
        """
        printer = pprint.PrettyPrinter()
        print(tabulate(
            [[printer.pformat(data)]],
            [title.ljust(StepImplementer.__TITLE_LENGTH)],
            tablefmt="pretty",
            colalign=("left",)
        ))<|MERGE_RESOLUTION|>--- conflicted
+++ resolved
@@ -225,13 +225,8 @@
         missing_required_config_keys = []
         for required_config_key in self.required_runtime_step_config_keys():
             if ((required_config_key not in runtime_step_config) or \
-<<<<<<< HEAD
-                    (not runtime_step_config[required_config_key]) and  \
-                    (not isinstance(runtime_step_config[required_config_key], bool))):
-=======
                     ((not runtime_step_config[required_config_key]) and  \
                     (not isinstance(runtime_step_config[required_config_key], bool)))):
->>>>>>> d0f8652d
                 missing_required_config_keys.append(required_config_key)
 
         assert (not missing_required_config_keys), \
